--- conflicted
+++ resolved
@@ -743,11 +743,7 @@
 
 
     
-<<<<<<< HEAD
-    def create_mask(self,raster='none',srs='none',xres='none',yres='none',extent='none',burn_value=255):
-=======
-    def create_mask(self,rs='none',srs='none',xres='none',yres='none',extent='none'):
->>>>>>> 797732c9
+    def create_mask(self,rs='none',srs='none',xres='none',yres='none',extent='none',burn_value=255):
         """
         Return a mask (array with dtype Byte) of the polygons in self.
         The spatial reference system of the mask can be set either :
